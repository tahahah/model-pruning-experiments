from efficientvit.apps.trainer import Trainer
from efficientvit.apps.trainer.run_config import RunConfig
from efficientvit.apps.utils import dist_barrier, is_master
from efficientvit.apps.utils.metric import AverageMeter
from efficientvit.models.efficientvit.dc_ae import DCAE
from torchmetrics.image import LearnedPerceptualImagePatchSimilarity, StructuralSimilarityIndexMeasure
from efficientvit.apps.metrics.psnr.psnr import PSNRStats, PSNRStatsConfig
import torch
import torch.nn.functional as F
from typing import Any, Dict
import os
from tqdm import tqdm
import torchvision
from contextlib import nullcontext
import logging
import torch_pruning as tp

try:
    import wandb
    wandb_available = True
except ImportError:
    wandb_available = False

class DCAERunConfig(RunConfig):
    def __init__(self, 
                 reconstruction_weight: float = 1.0,
                 perceptual_weight: float = 0.1,
                 save_interval: int = 1,
                 eval_interval: int = 1,
                 log_interval: int = 100,
                 steps_per_epoch: int = 1000,
                 **kwargs):
        super().__init__(**kwargs)
        # Model specific parameters
        self.reconstruction_weight = reconstruction_weight
        self.perceptual_weight = perceptual_weight
        
        # Training intervals
        self.save_interval = save_interval
        self.eval_interval = eval_interval
        self.log_interval = log_interval
        self.steps_per_epoch = steps_per_epoch

def log_gpu_memory(msg=""):
    """Log GPU memory usage"""
    if torch.cuda.is_available():
        allocated = torch.cuda.memory_allocated() / 1024**2
        reserved = torch.cuda.memory_reserved() / 1024**2
        max_allocated = torch.cuda.max_memory_allocated() / 1024**2
        logging.warning(f"\n[GPU Memory] {msg}")
        logging.warning(f"  Allocated: {allocated:.1f}MB")
        logging.warning(f"  Reserved:  {reserved:.1f}MB")
        logging.warning(f"  Peak:      {max_allocated:.1f}MB")

class VAEPruningTrainer(Trainer):
    def __init__(self, path: str, model, data_provider):
        # Initialize metrics on CPU first
        self.lpips = None  # Lazy initialization
        self.ssim = None   # Lazy initialization
        self.psnr_stats = PSNRStats(PSNRStatsConfig())
        
        # Initialize best validation score
        self.best_val = float('inf')

        # Initialize parent class after our initialization
        super().__init__(path, model, data_provider)
        
    
    def _ensure_metrics_initialized(self):
        """Lazy initialization of metrics to save memory"""
        if self.lpips is None:
            self.lpips = LearnedPerceptualImagePatchSimilarity(normalize=True)
            if torch.cuda.is_available():
                self.lpips = self.lpips.half().cuda()
        
        if self.ssim is None:
            self.ssim = StructuralSimilarityIndexMeasure(data_range=(0.0, 255.0))
            if torch.cuda.is_available():
                self.ssim = self.ssim.half().cuda()

    def normalize_for_lpips(self, x):
        """Normalize tensor to [0,1] range for LPIPS"""
        self._ensure_metrics_initialized()  # Lazy init
        if x.dtype != self.lpips.dtype:
            x = x.to(self.lpips.dtype)
        return (x.clamp(-1, 1) + 1) / 2

    def log_images(self, images, reconstructed, prefix="train", step=0):
        """Helper function to log original and reconstructed images"""
        if wandb_available and wandb.run is not None:
            # Convert images from [-1,1] to [0,1] range
            images = (images + 1) / 2
            reconstructed = (reconstructed + 1) / 2
            
            # Create a grid of original and reconstructed images side by side
            n_samples = min(4, images.size(0))  # Log up to 4 images
            image_grid = []
            for i in range(n_samples):
                pair = torch.cat([images[i:i+1], reconstructed[i:i+1]], dim=-1)
                image_grid.append(pair)
            image_grid = torch.cat(image_grid, dim=-2)  # Stack vertically
            
            wandb.log({
                f"{prefix}/reconstructions": wandb.Image(
                    image_grid, 
                    caption=f"Left: Original, Right: Reconstructed (Step {step})"
                )
            })

    def _validate(self, model, data_loader, epoch) -> Dict[str, Any]:
        model.eval()
        val_loss = AverageMeter(is_distributed=False)
        val_recon_loss = AverageMeter(is_distributed=False)
        val_perceptual_loss = AverageMeter(is_distributed=False)
        val_psnr = AverageMeter(is_distributed=False)
        val_ssim = AverageMeter(is_distributed=False)
        val_lpips = AverageMeter(is_distributed=False)
        
        with torch.no_grad():
            # Limit validation steps
            max_val_steps = self.data_provider.cfg.val_steps
            val_iterator = iter(data_loader)
            
            with tqdm(total=max_val_steps, desc=f"Validation Epoch #{epoch}") as t:
                for batch_id in range(max_val_steps):
                    try:
                        feed_dict = next(val_iterator)
                    except StopIteration:
                        break
                        
                    images = feed_dict["data"].cuda()
                    
                    # Forward pass
                    with torch.amp.autocast(device_type='cuda') if self.enable_amp else nullcontext():
                        # Get the actual model from DDP wrapper if needed
                        model_unwrapped = model.module if hasattr(model, 'module') else model
                        
                        encoded = model_unwrapped.encode(images)
                        reconstructed = model_unwrapped.decode(encoded)
                        
                        # Calculate losses
                        recon_loss = F.mse_loss(reconstructed, images)
                        
                        # Normalize images for LPIPS
                        images_norm = self.normalize_for_lpips(images)
                        recon_norm = self.normalize_for_lpips(reconstructed)
                        perceptual_loss = self.lpips(images_norm, recon_norm)
                        
                        total_loss = (self.run_config.reconstruction_weight * recon_loss + 
                                    self.run_config.perceptual_weight * perceptual_loss)
                        
                        # Calculate metrics
                        images_uint8 = (255 * ((images + 1) / 2) + 0.5).clamp(0, 255).to(torch.uint8)
                        recon_uint8 = (255 * ((reconstructed + 1) / 2) + 0.5).clamp(0, 255).to(torch.uint8)
                        
                        ssim_val = self.ssim(images_uint8, recon_uint8)
                        self.psnr_stats.add_data(images_uint8, recon_uint8)
                        psnr_val = self.psnr_stats.compute()
                        
                    # Update metrics
                    val_loss.update(total_loss.item(), images.size(0))
                    val_recon_loss.update(recon_loss.item(), images.size(0))
                    val_perceptual_loss.update(perceptual_loss.item(), images.size(0))
                    val_psnr.update(psnr_val, images.size(0))
                    val_ssim.update(ssim_val.item(), images.size(0))
                    val_lpips.update(perceptual_loss.item(), images.size(0))
                    
                    # Log validation metrics
                    self.write_metric(
                        {
                            "val/loss": total_loss.item(),
                            "val/recon_loss": recon_loss.item(),
                            "val/perceptual_loss": perceptual_loss.item(),
                            "val/psnr": psnr_val,
                            "val/ssim": ssim_val.item(),
                            "val/lpips": perceptual_loss.item(),
                            "val/epoch": epoch,
                        },
                        "val",
                    )
                    
                    # Log validation images for first batch
                    if batch_id == 0:
                        self.log_images(
                            images, 
                            reconstructed,
                            prefix="val",
                            step=epoch
                        )
                    
                    # Update progress bar
                    t.set_postfix({
                        'loss': val_loss.avg,
                        'recon_loss': val_recon_loss.avg,
                        'perceptual_loss': val_perceptual_loss.avg,
                        'psnr': val_psnr.avg,
                        'ssim': val_ssim.avg,
                        'lpips': val_lpips.avg
                    })
                    t.update()
                
                    images.cpu()
                    feed_dict["data"].cpu()
                    del encoded
                    del reconstructed
        
        metrics = {
            "val/loss": val_loss.avg,
            "val/recon_loss": val_recon_loss.avg,
            "val/perceptual_loss": val_perceptual_loss.avg,
            "val/psnr": val_psnr.avg,
            "val/ssim": val_ssim.avg,
            "val/lpips": val_lpips.avg
        }
        
        return metrics

    def run_step(self, feed_dict):
        images = feed_dict["data"]
        
        
        # Calculate and print memory occupied by images
        image_memory = images.element_size() * images.nelement() / (1024 * 1024)  # Convert to MB
        logging.warning(f"Memory occupied by images: {image_memory:.2f} MB")
        
        with torch.amp.autocast(device_type='cuda', dtype=torch.float16) if self.enable_amp else nullcontext():
            # Get the actual model from DDP wrapper if needed
            model = self.model.module if hasattr(self.model, 'module') else self.model
            # Forward pass through DCAE in chunks if needed
            batch_size = images.size(0)
            if batch_size > 2 and torch.cuda.get_device_properties(0).total_memory < 4 * 1024**3:  # Less than 4GB
                # Process in chunks of 2 to save memory
                encoded_chunks = []
                for i in range(0, batch_size, 2):
                    chunk = images[i:i+2].cuda()
                    with torch.no_grad():
                        encoded_chunks.append(model.encode(chunk).cpu())
                    del chunk
                    torch.cuda.empty_cache()
                encoded = torch.cat(encoded_chunks, dim=0).cuda()
                del encoded_chunks
            else:
                encoded = model.encode(images)
            
            # Decode
            reconstructed = model.decode(encoded)
            del encoded
            
            # Move images to same device and dtype as reconstructed
            if images.device != reconstructed.device or images.dtype != reconstructed.dtype:
                images = images.to(device=reconstructed.device, dtype=reconstructed.dtype)
            
            # Reconstruction loss (MSE)
            recon_loss = F.mse_loss(reconstructed, images)
            
            # Compute LPIPS with memory optimization
            with torch.cuda.amp.autocast():  # Use FP16 for LPIPS
                images_norm = self.normalize_for_lpips(images)
                recon_norm = self.normalize_for_lpips(reconstructed)
                perceptual_loss = self.lpips(images_norm, recon_norm)
                del images_norm, recon_norm
            
            # Total loss
            total_loss = (self.run_config.reconstruction_weight * recon_loss + 
                         self.run_config.perceptual_weight * perceptual_loss)
            
        result = {
            "loss": total_loss,  # Keep on GPU for backward
            "recon_loss": recon_loss.detach().cpu(),
            "perceptual_loss": perceptual_loss.detach().cpu(),
            "reconstructed": reconstructed.detach().cpu() if self.run_config.log_interval > 0 else None
        }
        
        # Cleanup
        del images, reconstructed
        torch.cuda.empty_cache()
        
        
        return result
        
    def _train_one_epoch(self, epoch):
        train_loss = AverageMeter(is_distributed=False)
        train_recon_loss = AverageMeter(is_distributed=False)
        train_perceptual_loss = AverageMeter(is_distributed=False)
<<<<<<< HEAD
        
        # Initialize pruning regularizer at start of epoch
        self.pruner.update_regularizer()
        
=======
        # self.pruner.update_regularizer()
>>>>>>> 77b3ef19
        with tqdm(total=self.run_config.steps_per_epoch, desc=f"Training Epoch #{epoch}") as t:
            for step, feed_dict in enumerate(self.data_provider.train):
                if step >= self.run_config.steps_per_epoch:
                    break
                    
                
                feed_dict = self.before_step(feed_dict)
                self.optimizer.zero_grad()
                
                output_dict = self.run_step(feed_dict)
                
                
                # Scale loss and backward
                if self.enable_amp:
                    self.scaler.scale(output_dict["loss"]).backward()
                    self.pruner.regularize(self.model)  # Add regularization after backward
                    self.scaler.step(self.optimizer)
                    self.scaler.update()
                else:
                    output_dict["loss"].backward()
                    self.pruner.regularize(self.model)  # Add regularization after backward
                    self.optimizer.step()
                
                # Update metrics
                train_loss.update(output_dict["loss"].item(), feed_dict["data"].size(0))
                train_recon_loss.update(output_dict["recon_loss"], feed_dict["data"].size(0))
                train_perceptual_loss.update(output_dict["perceptual_loss"], feed_dict["data"].size(0))
                
                # Log training metrics and images
                if step % self.run_config.log_interval == 0:
                    self.write_metric(
                        {
                            "train/loss": output_dict["loss"].item(),
                            "train/recon_loss": output_dict["recon_loss"],
                            "train/perceptual_loss": output_dict["perceptual_loss"],
                            "train/lr": self.optimizer.param_groups[0]["lr"],
                            "train/epoch": epoch,
                            "train/step": step + epoch * self.run_config.steps_per_epoch,
                        },
                        "train",
                    )
                    
                    self.log_images(
                        feed_dict["data"].cpu(), 
                        output_dict["reconstructed"],
                        prefix="train",
                        step=step + epoch * self.run_config.steps_per_epoch
                    )
                
                # Optimizer step
<<<<<<< HEAD
=======
                # self.pruner.regularize(self.model)
>>>>>>> 77b3ef19
                self.after_step()
                del output_dict["loss"]  # Free GPU tensor
                
                # Move feed_dict to CPU and clear CUDA cache
                if feed_dict is not None:
                    for key in feed_dict:
                        if isinstance(feed_dict[key], torch.Tensor):
                            feed_dict[key] = feed_dict[key].cpu()
                torch.cuda.empty_cache()
                
                # Update progress bar
                t.set_postfix({
                    'loss': train_loss.avg,
                    'recon_loss': train_recon_loss.avg,
                    'perceptual_loss': train_perceptual_loss.avg,
                    'lr': self.optimizer.param_groups[0]["lr"]
                })
                t.update()
        
        metrics = {
            "train/loss": train_loss.avg,
            "train/recon_loss": train_recon_loss.avg,
            "train/perceptual_loss": train_perceptual_loss.avg,
            "train/lr": self.optimizer.param_groups[0]["lr"]
        }
        
        return metrics
        
    def train(self):
        base_macs, base_nparams = tp.utils.count_ops_and_params(self.model, torch.randn((1, 3, 512, 512)))
        
<<<<<<< HEAD
        # Add ignored layers to protect critical parts
        ignored_layers = []
        for m in self.model.modules():
            if isinstance(m, torch.nn.Linear):  # Protect bottleneck layers
                ignored_layers.append(m)
        # Initialize pruner with conservative settings
        self.pruner = tp.pruner.GroupNormPruner(
            self.model,
            torch.randn((1, 3, 512, 512)),
            importance=tp.importance.GroupNormImportance(p=2),
            pruning_ratio=0.5, # remove 50% channels, ResNet18 = {64, 128, 256, 512} => ResNet18_Half = {32, 64, 128, 256}
            # pruning_ratio_dict = {model.conv1: 0.2, model.layer2: 0.8}, # customized pruning ratios for layers or blocks
            ignored_layers=ignored_layers,
            global_pruning=True,
            isomorphic=True,
            iterative_steps=self.run_config.n_epochs,
            round_to=8, # It's recommended to round dims/channels to 4x or 8x for acceleration. Please see: https://docs.nvidia.com/deeplearning/performance/dl-performance-convolutional/index.html
        )
=======
        # self.pruner = tp.pruner.GroupNormPruner( # We can always choose MetaPruner if sparse training is not required.
        #     self.model,
        #     torch.randn((1, 3, 512, 512)),
        #     importance=tp.importance.GroupNormImportance(p=2),
        #     pruning_ratio=0.5, # remove 50% channels, ResNet18 = {64, 128, 256, 512} => ResNet18_Half = {32, 64, 128, 256}
        #     # pruning_ratio_dict = {model.conv1: 0.2, model.layer2: 0.8}, # customized pruning ratios for layers or blocks
        #     # ignored_layers=ignored_layers,
        #     global_pruning=True,
        #     isomorphic=True,
        #     iterative_steps=self.run_config.n_epochs,
        #     round_to=8, # It's recommended to round dims/channels to 4x or 8x for acceleration. Please see: https://docs.nvidia.com/deeplearning/performance/dl-performance-convolutional/index.html
        # )
>>>>>>> 77b3ef19
        
        

        for epoch in range(self.start_epoch, self.run_config.n_epochs):
            # self.pruner.step()
            
            macs, nparams = tp.utils.count_ops_and_params(self.model, torch.randn((1, 3, 512, 512)))
            print(f"MACs: {base_macs/1e9} G -> {macs/1e9} G, #Params: {base_nparams/1e6} M -> {nparams/1e6} M")
            
            train_info = self.train_one_epoch(epoch)
            
            # Run validation if needed
            if (epoch + 1) % self.run_config.eval_interval == 0:
                val_info = self._validate(self.model, self.data_provider.val, epoch=epoch)
            
                # Save best model
                if val_info["val/loss"] < self.best_val:
                    self.best_val = val_info["val/loss"]
                    self.save_model(epoch=epoch, model_name="best.pt")
            
            # Regular checkpoint
            if (epoch + 1) % self.run_config.save_interval == 0:
                self.save_model(epoch=epoch, model_name=f"epoch_{epoch}.pt")
            
            # Log training progress
            if is_master():
                log_str = f"Epoch {epoch}: "
                log_str += f"train_loss={train_info['train/loss']:.4f}"
                if (epoch + 1) % self.run_config.eval_interval == 0:
                    log_str += f", val_loss={val_info['val/loss']:.4f}"
                    log_str += f", val_psnr={val_info['val/psnr']:.2f}"
                    log_str += f", val_ssim={val_info['val/ssim']:.4f}"
                    log_str += f", val_lpips={val_info['val/lpips']:.4f}"
                self.write_log(log_str)

    def write_metric(self, metric_dict: Dict[str, Any], metric_type: str):
        """Override write_metric to ensure proper wandb logging"""
        if wandb_available and wandb.run is not None:
            wandb.log(metric_dict)<|MERGE_RESOLUTION|>--- conflicted
+++ resolved
@@ -282,14 +282,10 @@
         train_loss = AverageMeter(is_distributed=False)
         train_recon_loss = AverageMeter(is_distributed=False)
         train_perceptual_loss = AverageMeter(is_distributed=False)
-<<<<<<< HEAD
         
         # Initialize pruning regularizer at start of epoch
         self.pruner.update_regularizer()
         
-=======
-        # self.pruner.update_regularizer()
->>>>>>> 77b3ef19
         with tqdm(total=self.run_config.steps_per_epoch, desc=f"Training Epoch #{epoch}") as t:
             for step, feed_dict in enumerate(self.data_provider.train):
                 if step >= self.run_config.steps_per_epoch:
@@ -340,10 +336,6 @@
                     )
                 
                 # Optimizer step
-<<<<<<< HEAD
-=======
-                # self.pruner.regularize(self.model)
->>>>>>> 77b3ef19
                 self.after_step()
                 del output_dict["loss"]  # Free GPU tensor
                 
@@ -375,7 +367,6 @@
     def train(self):
         base_macs, base_nparams = tp.utils.count_ops_and_params(self.model, torch.randn((1, 3, 512, 512)))
         
-<<<<<<< HEAD
         # Add ignored layers to protect critical parts
         ignored_layers = []
         for m in self.model.modules():
@@ -394,20 +385,6 @@
             iterative_steps=self.run_config.n_epochs,
             round_to=8, # It's recommended to round dims/channels to 4x or 8x for acceleration. Please see: https://docs.nvidia.com/deeplearning/performance/dl-performance-convolutional/index.html
         )
-=======
-        # self.pruner = tp.pruner.GroupNormPruner( # We can always choose MetaPruner if sparse training is not required.
-        #     self.model,
-        #     torch.randn((1, 3, 512, 512)),
-        #     importance=tp.importance.GroupNormImportance(p=2),
-        #     pruning_ratio=0.5, # remove 50% channels, ResNet18 = {64, 128, 256, 512} => ResNet18_Half = {32, 64, 128, 256}
-        #     # pruning_ratio_dict = {model.conv1: 0.2, model.layer2: 0.8}, # customized pruning ratios for layers or blocks
-        #     # ignored_layers=ignored_layers,
-        #     global_pruning=True,
-        #     isomorphic=True,
-        #     iterative_steps=self.run_config.n_epochs,
-        #     round_to=8, # It's recommended to round dims/channels to 4x or 8x for acceleration. Please see: https://docs.nvidia.com/deeplearning/performance/dl-performance-convolutional/index.html
-        # )
->>>>>>> 77b3ef19
         
         
 
